--- conflicted
+++ resolved
@@ -49,24 +49,18 @@
                  crop=None, crop_start=None, crop_stop=None, crop_step=None,
                  in_pad=0, tgt_pad=0, scale_factor=1,
                  **kwargs):
-<<<<<<< HEAD
         self.style_files = sorted(glob(style_pattern))
 
-=======
->>>>>>> 4ebc835f
         in_file_lists = [sorted(glob(p)) for p in in_patterns]
         self.in_files = list(zip(* in_file_lists))
 
         tgt_file_lists = [sorted(glob(p)) for p in tgt_patterns]
         self.tgt_files = list(zip(* tgt_file_lists))
 
-<<<<<<< HEAD
         if len(self.style_files) != len(self.in_files) != len(self.tgt_files):
             raise ValueError('number of style, input, and target files do not match')
-=======
         if len(self.in_files) != len(self.tgt_files):
             raise ValueError('number of input and target fields do not match')
->>>>>>> 4ebc835f
         self.nfile = len(self.in_files)
 
         if self.nfile == 0:
@@ -172,10 +166,7 @@
             mmap_mode = None
             self.is_read_once[ifile] = True
 
-<<<<<<< HEAD
         style = np.load(self.style_files[ifile])[self.style_col]
-=======
->>>>>>> 4ebc835f
         in_fields = [np.load(f, mmap_mode=mmap_mode)
                      for f in self.in_files[ifile]]
         tgt_fields = [np.load(f, mmap_mode=mmap_mode)
@@ -205,16 +196,9 @@
              self.crop[argsort_perm_axes] * self.scale_factor,
              self.tgt_pad[argsort_perm_axes])
 
-<<<<<<< HEAD
         style = torch.from_numpy(style).to(torch.float32)
         in_fields = [torch.from_numpy(f).to(torch.float32) for f in in_fields]
         tgt_fields = [torch.from_numpy(f).to(torch.float32) for f in tgt_fields]
-=======
-        in_fields = [torch.from_numpy(f.astype(np.float32))
-                     for f in in_fields]
-        tgt_fields = [torch.from_numpy(f.astype(np.float32))
-                      for f in tgt_fields]
->>>>>>> 4ebc835f
 
         # HACK
         style -= torch.tensor([0.3])
@@ -253,10 +237,7 @@
                        for file in self.tgt_files[ifile]]
 
         return {
-<<<<<<< HEAD
             'style': style,
-=======
->>>>>>> 4ebc835f
             'input': in_fields,
             'target': tgt_fields,
             #'input_relpath': in_relpath,
@@ -284,24 +265,19 @@
         if isinstance(patches, torch.Tensor):
             patches = patches.detach().cpu().numpy()
 
-<<<<<<< HEAD
         assert patches.ndim == 2 + self.ndim, 'ndim mismatch'
-=======
         if patches.ndim != 2 + self.ndim:
             raise RuntimeError(f'ndim mismatch: {patches.ndim, 2 + self.ndim}')
->>>>>>> 4ebc835f
         if any(self.crop_step > patches.shape[2:]):
             raise RuntimeError('patch too small to tile')
 
         # the batched paths are a list of lists with shape (channel, batch)
         # since pytorch default_collate batches list of strings transposedly
         # therefore we transpose below back to (batch, channel)
-<<<<<<< HEAD
         assert patches.shape[1] == sum(chan), 'number of channels mismatch'
         assert len(paths) == len(chan), 'number of fields mismatch'
         paths = list(zip(* paths))
         assert patches.shape[0] == len(paths), 'batch size mismatch'
-=======
         if patches.shape[1] != sum(chan):
             raise RuntimeError('number of channels mismatch: '
                                f'{patches.shape[1], sum(chan)}')
@@ -312,7 +288,6 @@
         if patches.shape[0] != len(paths):
             raise RuntimeError('batch size mismatch: '
                                f'{patches.shape[0], len(paths)}')
->>>>>>> 4ebc835f
 
         patches = list(patches)
         if label in self.assembly_line:
@@ -321,7 +296,6 @@
         else:
             self.assembly_line[label] = patches
             self.assembly_line[label + 'path'] = paths
-<<<<<<< HEAD
 
         del patches, paths
         patches = self.assembly_line[label]
@@ -332,8 +306,6 @@
         narrow = self.crop + self.tgt_pad.sum(axis=1) - patches[0].shape[1:]
         anchors = self.anchors - self.tgt_pad[:, 0] + narrow // 2
 
-=======
-
         del patches, paths
         patches = self.assembly_line[label]
         paths = self.assembly_line[label + 'path']
@@ -343,7 +315,6 @@
         narrow = self.crop + self.tgt_pad.sum(axis=1) - patches[0].shape[1:]
         anchors = self.anchors - self.tgt_pad[:, 0] + narrow // 2
 
->>>>>>> 4ebc835f
         while len(patches) >= self.ncrop:
             fields = np.zeros(patches[0].shape[:1] + tuple(self.size),
                               patches[0].dtype)
@@ -365,13 +336,10 @@
 
 def fill(field, patch, anchor):
     ndim = len(anchor)
-<<<<<<< HEAD
     assert field.ndim == patch.ndim == 1 + ndim, 'ndim mismatch'
-=======
     if not field.ndim == patch.ndim == 1 + ndim:
         raise RuntimeError('ndim mismatch: '
                            f'{field.ndim, patch.ndim, 1 + ndim}')
->>>>>>> 4ebc835f
 
     ind = [slice(None)]
     for d, (p, a, s) in enumerate(zip(
@@ -386,12 +354,10 @@
 
 
 def crop(fields, anchor, crop, pad):
-<<<<<<< HEAD
     assert all(x.shape == fields[0].shape for x in fields), 'shape mismatch'
     size = fields[0].shape[1:]
     ndim = len(size)
     assert ndim == len(anchor) == len(crop) == len(pad), 'ndim mismatch'
-=======
     if any(x.shape[1:] != fields[0].shape[1:] for x in fields[1:]):
         raise RuntimeError(f'shape mismatch: {[x.shape[1:] for x in fields]}')
     size = fields[0].shape[1:]
@@ -399,7 +365,6 @@
     if not ndim == len(anchor) == len(crop) == len(pad):
         raise RuntimeError('ndim mismatch: '
                            f'{ndim, len(anchor), len(crop), len(pad)}')
->>>>>>> 4ebc835f
 
     ind = [slice(None)]
     for d, (a, c, (p0, p1), s) in enumerate(zip(anchor, crop, pad, size)):
