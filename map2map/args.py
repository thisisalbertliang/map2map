--- conflicted
+++ resolved
@@ -93,11 +93,7 @@
             help='(generator) model')
     parser.add_argument('--criterion', default='MSELoss', type=str,
             help='loss function')
-<<<<<<< HEAD
     parser.add_argument('--load-state', default=None, type=str,
-=======
-    parser.add_argument('--load-state', default=ckpt_link, type=str,
->>>>>>> 4ebc835f
             help='path to load the states of model, optimizer, rng, etc. '
             'Default is the checkpoint. '
             'Start from scratch in case of empty string or missing checkpoint')
@@ -121,15 +117,12 @@
     parser.add_argument('--misc-kwargs', default='{}', type=json.loads,
             help='miscellaneous keyword arguments for custom models and '
             'norms. Be careful with name collisions')
-<<<<<<< HEAD
     parser.add_argument(
             '--experiment-title', required=True, type=str,
     )
     parser.add_argument(
             '--distributed', action='store_true', default=False,
     )
-=======
->>>>>>> 4ebc835f
 
 
 def add_train_args(parser):
@@ -161,8 +154,6 @@
             help='multiplicative data augmentation, (log-normal) std, '
             'same factor for all fields')
 
-<<<<<<< HEAD
-=======
     parser.add_argument('--adv-model', type=str,
             help='discriminator model, disabled by default')
     parser.add_argument('--adv-model-spectral-norm', action='store_true',
@@ -185,7 +176,6 @@
     parser.add_argument('--instance-noise-batches', default=1e4, type=float,
             help='noise annealing duration')
 
->>>>>>> 4ebc835f
     parser.add_argument('--optimizer', default='Adam', type=str,
             help='optimization algorithm')
     parser.add_argument('--lr', type=float, required=True,
@@ -193,13 +183,10 @@
     parser.add_argument('--optimizer-args', default='{}', type=json.loads,
             help='optimizer arguments in addition to the learning rate, '
             'e.g. --optimizer-args \'{"betas": [0.5, 0.9]}\'')
-<<<<<<< HEAD
-=======
     parser.add_argument('--adv-lr', type=float,
             help='initial adversary learning rate, default to --lr')
     parser.add_argument('--adv-optimizer-args', type=json.loads,
             help='adversary optimizer arguments, default to --optimizer-args')
->>>>>>> 4ebc835f
     parser.add_argument('--reduce-lr-on-plateau', action='store_true',
             help='Enable ReduceLROnPlateau learning rate scheduler')
     parser.add_argument('--scheduler-args', default='{"verbose": true}',
@@ -230,11 +217,8 @@
             help='interval (batches) between logging training loss')
     parser.add_argument('--detect-anomaly', action='store_true',
             help='enable anomaly detection for the autograd engine')
-<<<<<<< HEAD
 
     parser.add_argument('--dropout-prob', type=float, default=None)
-=======
->>>>>>> 4ebc835f
 
 
 def add_test_args(parser):
@@ -251,7 +235,6 @@
             help='number of CPU threads when cuda is unavailable. '
             'Default is the number of CPUs on the node by slurm')
 
-<<<<<<< HEAD
 def add_generate_args(parser):
     parser.add_argument('--num_mesh_1d', type=int, required=True,
             help='Number of particles output is num_mesh_1d**3')
@@ -324,8 +307,6 @@
     parser.add_argument('--sample-size', type=int, default=30)
     return parser
 
-=======
->>>>>>> 4ebc835f
 
 def str_list(s):
     return s.split(',')
@@ -338,17 +319,14 @@
         return t[0]
     else:
         return t
-<<<<<<< HEAD
 
 def set_common_args(args):
     pass
-=======
 
 
 def set_common_args(args):
     pass
 
->>>>>>> 4ebc835f
 
 def set_train_args(args):
     set_common_args(args)
@@ -356,8 +334,6 @@
     args.val = args.val_in_patterns is not None and \
             args.val_tgt_patterns is not None
 
-<<<<<<< HEAD
-=======
     args.adv = args.adv_model is not None
 
     if args.adv:
@@ -371,8 +347,7 @@
         warnings.warn('Disabling cgan given adversary is disabled',
                       RuntimeWarning)
 
-
->>>>>>> 4ebc835f
+        
 def set_test_args(args):
     set_common_args(args)
 
